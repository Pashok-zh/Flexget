--- conflicted
+++ resolved
@@ -4,13 +4,9 @@
 from sqlalchemy import Column, Integer, String, ForeignKey, or_, and_, select, update
 from sqlalchemy.orm.exc import NoResultFound
 
-<<<<<<< HEAD
 from flexget import db_schema, plugin
+from flexget.entry import Entry
 from flexget.event import event
-=======
-from flexget import db_schema
-from flexget.entry import Entry
->>>>>>> e1c201cc
 from flexget.manager import Session
 from flexget.utils import qualities
 from flexget.utils.imdb import extract_id
@@ -21,7 +17,7 @@
     from flexget.plugins.filter import queue_base
 except ImportError:
     raise plugin.DependencyError(issued_by='movie_queue', missing='queue_base',
-                          message='movie_queue requires the queue_base plugin')
+                                 message='movie_queue requires the queue_base plugin')
 
 log = logging.getLogger('movie_queue')
 Base = db_schema.versioned_base('movie_queue', 2)
@@ -85,23 +81,14 @@
     def matches(self, task, config, entry):
         # Tell tmdb_lookup to add lazy lookup fields if not already present
         try:
-<<<<<<< HEAD
+            plugin.get_plugin_by_name('imdb_lookup').instance.register_lazy_fields(entry)
+        except plugin.DependencyError:
+            log.debug('imdb_lookup is not available, queue will not work if movie ids are not populated')
+        try:
             plugin.get_plugin_by_name('tmdb_lookup').instance.lookup(entry)
         except plugin.DependencyError:
             log.debug('tmdb_lookup is not available, queue will not work if movie ids are not populated')
-        try:
-            plugin.get_plugin_by_name('imdb_lookup').instance.register_lazy_fields(entry)
-        except plugin.DependencyError:
-=======
-            get_plugin_by_name('imdb_lookup').instance.register_lazy_fields(entry)
-        except DependencyError:
->>>>>>> e1c201cc
-            log.debug('imdb_lookup is not available, queue will not work if movie ids are not populated')
-        try:
-            get_plugin_by_name('tmdb_lookup').instance.lookup(entry)
-        except DependencyError:
-            log.debug('tmdb_lookup is not available, queue will not work if movie ids are not populated')
-            # make sure the entry has a movie id field filled
+    
         conditions = []
         # Check if a movie id is already populated before incurring a lazy lookup
         for lazy in [False, True]:
@@ -150,11 +137,8 @@
     :return: A dictionary with 'title', 'imdb_id' and 'tmdb_id' keys
     """
 
-<<<<<<< HEAD
     tmdb_lookup = plugin.get_plugin_by_name('api_tmdb').instance.lookup
 
-=======
->>>>>>> e1c201cc
     result = {'title': None, 'imdb_id': None, 'tmdb_id': None}
     result['imdb_id'] = extract_id(what)
     if not result['imdb_id']:
