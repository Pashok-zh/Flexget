--- conflicted
+++ resolved
@@ -6,14 +6,8 @@
 from sqlalchemy.schema import ForeignKey, Index
 from sqlalchemy.orm import relation, joinedload_all
 
-<<<<<<< HEAD
 from flexget import db_schema, plugin
 from flexget.event import event
-=======
-import logging
-
-from flexget import db_schema
->>>>>>> e64a222d
 from flexget.entry import Entry
 from flexget.manager import Session
 from flexget.utils.log import log_once
@@ -371,11 +365,7 @@
                     if result.fails and not manager.options.execute.retry:
                         # this movie cannot be found, not worth trying again ...
                         log.debug('%s will fail lookup' % entry['title'])
-<<<<<<< HEAD
-                        raise plugin.PluginError('Title `%s` lookup fails' % entry['title'])
-=======
-                        raise PluginError('IMDB lookup failed for %s' % entry['title'])
->>>>>>> e64a222d
+                        raise plugin.PluginError('IMDB lookup failed for %s' % entry['title'])
                     else:
                         if result.url:
                             log.trace('Setting imdb url for %s from db' % entry['title'])
